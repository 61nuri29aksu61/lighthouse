--- conflicted
+++ resolved
@@ -83,11 +83,8 @@
     "metaviewport-parser": "0.1.0",
     "mkdirp": "0.5.1",
     "opn": "4.0.2",
-<<<<<<< HEAD
     "parse-cache-control": "1.0.1",
-=======
     "raven": "^2.2.1",
->>>>>>> de578504
     "rimraf": "^2.6.1",
     "semver": "^5.3.0",
     "speedline": "1.2.0",
